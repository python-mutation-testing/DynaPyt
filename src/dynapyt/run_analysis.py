from typing import List
import argparse
import importlib
from os.path import abspath
from shutil import rmtree
import sys
from pathlib import Path
from . import runtime as _rt


def run_analysis(
    entry: str, analyses: List[str], name: str = None, coverage: bool = False
):
    if coverage:
        Path("/tmp/dynapyt_coverage").mkdir(exist_ok=True)
    else:
        rmtree("/tmp/dynapyt_coverage", ignore_errors=True)

    if Path("/tmp/dynapyt_analyses.txt").exists():
        Path("/tmp/dynapyt_analyses.txt").unlink()
    with open("/tmp/dynapyt_analyses.txt", "w") as f:
        f.write("\n".join(analyses))

    _rt.set_analysis(analyses)

    for analysis in _rt.analyses:
        func = getattr(analysis, "begin_execution", None)
        if func is not None:
            func()
    if entry.endswith(".py"):
        sys.argv = [entry]
<<<<<<< HEAD
        exec(open(abspath(entry)).read(), globals())
=======
        entry_full_path = abspath(entry)
        globals_dict = globals().copy()
        globals_dict["__file__"] = entry_full_path
        exec(open(entry_full_path).read(), globals_dict)
>>>>>>> ad19af88
    else:
        importlib.import_module(entry)
    _rt.end_execution()


parser = argparse.ArgumentParser()
parser.add_argument("--entry", help="Entry file for execution")
parser.add_argument("--analysis", help="Analysis class name(s)", nargs="+")
parser.add_argument("--name", help="Associates a given name with current run")
parser.add_argument("--coverage", help="Enables coverage", action="store_true")

if __name__ == "__main__":
    args = parser.parse_args()
    name = args.name
    analyses = args.analysis
    run_analysis(args.entry, analyses, name, args.coverage)<|MERGE_RESOLUTION|>--- conflicted
+++ resolved
@@ -29,14 +29,10 @@
             func()
     if entry.endswith(".py"):
         sys.argv = [entry]
-<<<<<<< HEAD
-        exec(open(abspath(entry)).read(), globals())
-=======
         entry_full_path = abspath(entry)
         globals_dict = globals().copy()
         globals_dict["__file__"] = entry_full_path
         exec(open(entry_full_path).read(), globals_dict)
->>>>>>> ad19af88
     else:
         importlib.import_module(entry)
     _rt.end_execution()
