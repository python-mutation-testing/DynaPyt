myenv
*.swp
*~
*.json
!src/dynapyt/utils/hierarchy.json
__pycache__
workspace.code-workspace
*.egg-info
*.txt
!benchmark.txt
!requirements.txt
*.xml
build/
dist/
.pytest_cache/
test/targetPrograms/*.orig
.hypothesis/
test/PythonRepos/
<<<<<<< HEAD

# vscode
*.code-workspace

# virtualenv
bin/
build/
pyvenv.cfg

# output
*.out

# from: https://raw.githubusercontent.com/github/gitignore/main/Python.gitignore
# Byte-compiled / optimized / DLL files
__pycache__/
*.py[cod]
*$py.class

# C extensions
*.so

# Distribution / packaging
.Python
build/
develop-eggs/
dist/
downloads/
eggs/
.eggs/
lib/
lib64/
parts/
sdist/
var/
wheels/
share/python-wheels/
*.egg-info/
.installed.cfg
*.egg
MANIFEST

# PyInstaller
#  Usually these files are written by a python script from a template
#  before PyInstaller builds the exe, so as to inject date/other infos into it.
*.manifest
*.spec

# Installer logs
pip-log.txt
pip-delete-this-directory.txt

# Unit test / coverage reports
htmlcov/
.tox/
.nox/
.coverage
.coverage.*
.cache
nosetests.xml
coverage.xml
*.cover
*.py,cover
.hypothesis/
.pytest_cache/
cover/

# Translations
*.mo
*.pot

# Django stuff:
*.log
local_settings.py
db.sqlite3
db.sqlite3-journal

# Flask stuff:
instance/
.webassets-cache

# Scrapy stuff:
.scrapy

# Sphinx documentation
docs/_build/

# PyBuilder
.pybuilder/
target/

# Jupyter Notebook
.ipynb_checkpoints

# IPython
profile_default/
ipython_config.py

# pyenv
#   For a library or package, you might want to ignore these files since the code is
#   intended to run in multiple environments; otherwise, check them in:
# .python-version

# pipenv
#   According to pypa/pipenv#598, it is recommended to include Pipfile.lock in version control.
#   However, in case of collaboration, if having platform-specific dependencies or dependencies
#   having no cross-platform support, pipenv may install dependencies that don't work, or not
#   install all needed dependencies.
#Pipfile.lock

# poetry
#   Similar to Pipfile.lock, it is generally recommended to include poetry.lock in version control.
#   This is especially recommended for binary packages to ensure reproducibility, and is more
#   commonly ignored for libraries.
#   https://python-poetry.org/docs/basic-usage/#commit-your-poetrylock-file-to-version-control
#poetry.lock

# pdm
#   Similar to Pipfile.lock, it is generally recommended to include pdm.lock in version control.
#pdm.lock
#   pdm stores project-wide configurations in .pdm.toml, but it is recommended to not include it
#   in version control.
#   https://pdm.fming.dev/#use-with-ide
.pdm.toml

# PEP 582; used by e.g. github.com/David-OConnor/pyflow and github.com/pdm-project/pdm
__pypackages__/

# Celery stuff
celerybeat-schedule
celerybeat.pid

# SageMath parsed files
*.sage.py

# Environments
.env
.venv
env/
venv/
ENV/
env.bak/
venv.bak/

# Spyder project settings
.spyderproject
.spyproject

# Rope project settings
.ropeproject

# mkdocs documentation
/site

# mypy
.mypy_cache/
.dmypy.json
dmypy.json

# Pyre type checker
.pyre/

# pytype static type analyzer
.pytype/

# Cython debug symbols
cython_debug/

# PyCharm
#  JetBrains specific template is maintained in a separate JetBrains.gitignore that can
#  be found at https://github.com/github/gitignore/blob/main/Global/JetBrains.gitignore
#  and can be added to the global gitignore or merged into this file.  For a more nuclear
#  option (not recommended) you can uncomment the following to ignore the entire idea folder.
#.idea/
=======
venvs/**
!venvs
under_test/**
!under_test
>>>>>>> 6a797fef
<|MERGE_RESOLUTION|>--- conflicted
+++ resolved
@@ -16,7 +16,6 @@
 test/targetPrograms/*.orig
 .hypothesis/
 test/PythonRepos/
-<<<<<<< HEAD
 
 # vscode
 *.code-workspace
@@ -190,9 +189,8 @@
 #  and can be added to the global gitignore or merged into this file.  For a more nuclear
 #  option (not recommended) you can uncomment the following to ignore the entire idea folder.
 #.idea/
-=======
+
 venvs/**
 !venvs
 under_test/**
-!under_test
->>>>>>> 6a797fef
+!under_test